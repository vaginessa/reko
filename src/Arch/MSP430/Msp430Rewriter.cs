#region License
/* 
 * Copyright (C) 1999-2019 John Källén.
 *
 * This program is free software; you can redistribute it and/or modify
 * it under the terms of the GNU General Public License as published by
 * the Free Software Foundation; either version 2, or (at your option)
 * any later version.
 *
 * This program is distributed in the hope that it will be useful,
 * but WITHOUT ANY WARRANTY; without even the implied warranty of
 * MERCHANTABILITY or FITNESS FOR A PARTICULAR PURPOSE.  See the
 * GNU General Public License for more details.
 *
 * You should have received a copy of the GNU General Public License
 * along with this program; see the file COPYING.  If not, write to
 * the Free Software Foundation, 675 Mass Ave, Cambridge, MA 02139, USA.
 */
#endregion

using System;
using System.Collections;
using System.Collections.Generic;
using Reko.Core;
using Reko.Core.Rtl;
using System.Diagnostics;
using System.Linq;
using Reko.Core.Machine;
using Reko.Core.Expressions;
using Reko.Core.Types;

namespace Reko.Arch.Msp430
{
    internal class Msp430Rewriter : IEnumerable<RtlInstructionCluster>
    {
        private readonly IStorageBinder binder;
        private readonly IRewriterHost host;
        private readonly Msp430Architecture arch;
        private readonly ProcessorState state;
        private readonly EndianImageReader rdr;
        private readonly IEnumerator<Msp430Instruction> dasm;
        private Msp430Instruction instr;
        private RtlEmitter m;
        private InstrClass rtlc;

        public Msp430Rewriter(Msp430Architecture arch, EndianImageReader rdr, ProcessorState state, IStorageBinder binder, IRewriterHost host)
        {
            this.arch = arch;
            this.state = state;
            this.binder = binder;
            this.host = host;
            this.rdr = rdr;
            this.dasm = new Msp430Disassembler(arch, rdr).GetEnumerator();
        }

        public IEnumerator<RtlInstructionCluster> GetEnumerator()
        {
            while (dasm.MoveNext())
            {
                this.instr = dasm.Current;
                var instrs = new List<RtlInstruction>();
                this.m = new RtlEmitter(instrs);
                this.rtlc = InstrClass.Linear;
                switch (instr.opcode)
                {
                case Mnemonics.invalid: Invalid(); break;
                default:
                    EmitUnitTest();
                    Invalid();
                    break;
                case Mnemonics.addc: RewriteAdcSbc(m.IAdd); break;
                case Mnemonics.add: RewriteBinop(m.IAdd, "V-----NZC"); break;
                case Mnemonics.and: RewriteBinop(m.And,  "0-----NZC"); break;
                case Mnemonics.bic: RewriteBinop(Bis,    "---------"); break;
                case Mnemonics.bis: RewriteBinop(m.Or,   "---------"); break;
                case Mnemonics.bit: RewriteBit(); break;
                case Mnemonics.br: RewriteBr(); break;
                case Mnemonics.call: RewriteCall(); break;
                case Mnemonics.cmp: RewriteCmp(); break;
                case Mnemonics.dadd: RewriteBinop(Dadd,  "------NZC"); break;

                case Mnemonics.jc:  RewriteBranch(ConditionCode.ULT, FlagM.CF); break;
                case Mnemonics.jge: RewriteBranch(ConditionCode.GE, FlagM.VF|FlagM.NF); break;
                case Mnemonics.jl:  RewriteBranch(ConditionCode.LT, FlagM.VF | FlagM.NF); break;
                case Mnemonics.jmp: RewriteGoto(); break;
                case Mnemonics.jn:  RewriteBranch(ConditionCode.SG, FlagM.NF); break;
                case Mnemonics.jnc: RewriteBranch(ConditionCode.UGE, FlagM.CF); break;
                case Mnemonics.jnz: RewriteBranch(ConditionCode.NE, FlagM.ZF); break;
                case Mnemonics.jz:  RewriteBranch(ConditionCode.EQ, FlagM.ZF); break;

                case Mnemonics.mov: RewriteBinop((a, b) => b, ""); break;
                case Mnemonics.mova: RewriteBinop((a, b) => b, ""); break;
                case Mnemonics.popm: RewritePopm(); break;
                case Mnemonics.push: RewritePush(); break;
                case Mnemonics.pushm: RewritePushm(); break;
                case Mnemonics.ret: RewriteRet(); break;
                case Mnemonics.reti: RewriteReti(); break;
                case Mnemonics.rra: RewriteRra(  "0-----NZC"); break;
                case Mnemonics.rrax: RewriteRrax("0-----NZC"); break;
                case Mnemonics.rrc: RewriteRrc(  "0-----NZC"); break;
                case Mnemonics.rrum: RewriteRrum("0-----NZC"); break;
                case Mnemonics.sub: RewriteBinop(m.ISub, "V-----NZC"); break;
                case Mnemonics.subc: RewriteAdcSbc(m.ISub); break;
                case Mnemonics.swpb: RewriteSwpb(); break;
                case Mnemonics.sxt: RewriteSxt("0-----NZC"); break;
                case Mnemonics.xor: RewriteBinop(m.Xor,  "V-----NZC"); break;
                }
                var rtlc = new RtlInstructionCluster(instr.Address, instr.Length, instrs.ToArray())
                {
                    Class = this.rtlc,
                };
                yield return rtlc;
            }
        }

        IEnumerator IEnumerable.GetEnumerator()
        {
            return GetEnumerator();
        }

        private Expression Bis(Expression a, Expression b)
        {
            return m.And(a, m.Comp(b));
        }

        private Expression Dadd(Expression a, Expression b)
        {
            return host.PseudoProcedure("__dadd", a.DataType, a, b);
        }

        private Expression RewriteOp(MachineOperand op)
        {
            switch (op)
            {
            case RegisterOperand rop:
                return binder.EnsureRegister(rop.Register);
            case MemoryOperand mop:
                Expression ea = binder.EnsureRegister(mop.Base);
                if (mop.PostIncrement)
                {
                    var tmp = binder.CreateTemporary(op.Width);
                    m.Assign(tmp, m.Mem(op.Width, ea));
                    m.Assign(ea, m.IAdd(ea, m.Int16((short) op.Width.Size)));
                    return tmp;
                }
                else if (mop.Offset != 0)
                {
                    var tmp = binder.CreateTemporary(op.Width);
                    m.Assign(tmp, m.Mem(op.Width, m.IAdd(ea, m.Int16(mop.Offset))));
                    return tmp;
                }
                else
                {
                    var tmp = binder.CreateTemporary(op.Width);
                    m.Assign(tmp, m.Mem(op.Width, ea));
                    return tmp;
                }
            case ImmediateOperand iop:
                return iop.Value;
            case AddressOperand aop:
                return aop.Address;
            }
            throw new NotImplementedException(op.ToString());
        }

        private Expression RewriteDst(MachineOperand op, Expression src, Func<Expression,Expression,Expression> fn)
        {
            switch (op)
            {
            case RegisterOperand rop:
                var dst = binder.EnsureRegister(rop.Register);
                var ev = fn(dst, src);
                if (dst.Storage == Registers.sp && ev is Constant)
                {
                    m.SideEffect(host.PseudoProcedure("__set_stackpointer", VoidType.Instance, src));
                }
                else
                {
                    m.Assign(dst, ev);
                }
                return dst;
            case MemoryOperand mop:
                Expression ea = binder.EnsureRegister(mop.Base);
                if (mop.Offset != 0)
                {
                    ea = m.IAdd(ea, m.Int16(mop.Offset));
                }
                var tmp = binder.CreateTemporary(mop.Width);
                m.Assign(tmp, m.Mem(tmp.DataType, ea));
                m.Assign(tmp, fn(tmp, src));
                m.Assign(m.Mem(tmp.DataType, ea.CloneExpression()), tmp);
                return tmp;
            case AddressOperand aop:
                var mem = m.Mem(op.Width, aop.Address);
                m.Assign(mem, fn(mem, src));
                return mem;
            }
            throw new NotImplementedException(op.ToString());
        }

        private void EmitCc(Expression exp, string vnzc)
        {
            var mask = 1u << 8;
            uint grf = 0;
            foreach (var c in vnzc)
            {
                switch (c)
                {
                case '*':
                case 'V':
                case 'N':
                case 'Z':
                case 'C':
                    grf |= mask;
                    break;
                case '0':
                    m.Assign(
                        binder.EnsureFlagGroup(arch.GetFlagGroup(Registers.sr, mask)),
                        Constant.False());
                    break;
                case '1':
                    m.Assign(
                        binder.EnsureFlagGroup(arch.GetFlagGroup(Registers.sr, mask)),
                        Constant.True());
                    break;
                }
                mask >>= 1;
            }
            if (grf != 0)
            {
                m.Assign(
                    binder.EnsureFlagGroup(arch.GetFlagGroup(Registers.sr, grf)),
                    m.Cond(exp));
            }
        }

        private void RewriteAdcSbc(Func<Expression, Expression, Expression> fn)
        {
<<<<<<< HEAD
            var c = binder.EnsureFlagGroup(this.arch.GetFlagGroup(Registers.sr, (uint)FlagM.CF));
            var src = RewriteOp(instr.op1);
            var dst = RewriteDst(instr.op2, src, (a, b) => fn(fn(a, b), c));
=======
            var c = binder.EnsureFlagGroup(this.arch.GetFlagGroup((uint)FlagM.CF));
            var src = RewriteOp(instr.Operands[0]);
            var dst = RewriteDst(instr.Operands[1], src, (a, b) => fn(fn(a, b), c));
>>>>>>> 7a112bda
            EmitCc(dst, "V-----NZC");
        }

        private void RewriteBinop(Func<Expression,Expression,Expression> fn, string vnzc)
        {
            var src = RewriteOp(instr.Operands[0]);
            if (instr.Operands[1] is RegisterOperand rop &&
                rop.Register == Registers.pc)
            {
                if (instr.Operands[0] is MemoryOperand mop &&
                    mop.PostIncrement &&
                    mop.Base == Registers.sp)
                {
                    m.Return(2, 0);
                    return;
                }
            }
            var dst = RewriteDst(instr.Operands[1], src, fn);
            EmitCc(dst, vnzc);
        }

        private void RewriteBit()
        {
<<<<<<< HEAD
            var left = RewriteOp(instr.op2);
            var right = RewriteOp(instr.op1);
            var tmp = binder.CreateTemporary(instr.op1.Width);
            var grf = binder.EnsureFlagGroup(arch.GetFlagGroup(Registers.sr, (uint)(FlagM.NF | FlagM.ZF)));
            var c = binder.EnsureFlagGroup(arch.GetFlagGroup(Registers.sr, (uint)FlagM.CF));
            var v = binder.EnsureFlagGroup(arch.GetFlagGroup(Registers.sr, (uint)FlagM.VF));
=======
            var left = RewriteOp(instr.Operands[1]);
            var right = RewriteOp(instr.Operands[0]);
            var tmp = binder.CreateTemporary(instr.Operands[0].Width);
            var grf = binder.EnsureFlagGroup(arch.GetFlagGroup((uint)(FlagM.NF | FlagM.ZF)));
            var c = binder.EnsureFlagGroup(arch.GetFlagGroup((uint)FlagM.CF));
            var v = binder.EnsureFlagGroup(arch.GetFlagGroup((uint)FlagM.VF));
>>>>>>> 7a112bda
            m.Assign(tmp, m.And(left, right));
            m.Assign(grf, m.Cond(tmp));
            m.Assign(c, m.Test(ConditionCode.NE, tmp));
            m.Assign(v, Constant.Bool(false));
        }

        private void RewriteBr()
        {
            rtlc = InstrClass.Transfer;
            m.Goto(RewriteOp(instr.Operands[0]));
        }

        private void RewriteBranch(ConditionCode cc, FlagM flags)
        {
            rtlc = InstrClass.ConditionalTransfer;
<<<<<<< HEAD
            var grf = binder.EnsureFlagGroup(arch.GetFlagGroup(Registers.sr, (uint)flags));
            m.Branch(m.Test(cc, grf), ((AddressOperand)instr.op1).Address, InstrClass.ConditionalTransfer);
=======
            var grf = binder.EnsureFlagGroup(arch.GetFlagGroup((uint)flags));
            m.Branch(m.Test(cc, grf), ((AddressOperand)instr.Operands[0]).Address, InstrClass.ConditionalTransfer);
>>>>>>> 7a112bda
        }

        private void RewriteCall()
        {
            rtlc = InstrClass.Transfer | InstrClass.Call;
            m.Call(RewriteOp(instr.Operands[0]), 2);
        }

        private void RewriteCmp()
        {
            var right = RewriteOp(instr.Operands[0]);
            var left = RewriteOp(instr.Operands[1]);
            EmitCc(m.ISub(left, right), "V-----NZC");
        }

        private void RewriteGoto()
        {
            rtlc = InstrClass.Transfer;
            m.Goto(RewriteOp(instr.Operands[0]));
        }

        private void RewritePopm()
        {
            int c = ((ImmediateOperand)instr.Operands[0]).Value.ToInt32();
            int iReg = ((RegisterOperand)instr.Operands[1]).Register.Number - c + 1;
            if (iReg < 0)
            {
                Invalid();
                return;
            }
            var sp = binder.EnsureRegister(Registers.sp);
            while (c > 0)
            {
                m.Assign(binder.EnsureRegister(Registers.GpRegisters[iReg]), m.Mem16(sp));
                m.Assign(sp, m.IAdd(sp, m.Int32(2)));
                ++iReg;
                --c;
            }
        }

        private void RewritePush()
        {
            var src = RewriteOp(instr.Operands[0]);
            var sp = binder.EnsureRegister(Registers.sp);
            m.Assign(sp, m.ISub(sp, m.Int32(2)));
            m.Assign(m.Mem16(sp), src);
        }

        private void RewritePushm()
        {
            int c = ((ImmediateOperand)instr.Operands[0]).Value.ToInt32();
            var sp = binder.EnsureRegister(Registers.sp);
            int iReg = ((RegisterOperand)instr.Operands[1]).Register.Number;
            if (iReg < c)
            {
                Invalid();
                return;
            }
            while (c > 0)
            {
                m.Assign(sp, m.ISub(sp, m.Int32(2)));
                m.Assign(m.Mem16(sp), binder.EnsureRegister(Registers.GpRegisters[iReg]));
                --iReg;
                --c;
            }
        }

        private void RewriteRet()
        {
            rtlc = InstrClass.Transfer;
            m.Return(2, 0);
        }

        private void RewriteReti()
        {
            rtlc = InstrClass.Transfer;
            m.Return(2, 0);
        }

        private void RewriteRra(string flags)
        {
            var src = RewriteOp(instr.Operands[0]);
            var dst = RewriteDst(instr.Operands[0], src, (a, b) => m.Sar(a, m.Byte(1)));
            EmitCc(dst, flags);
        }

        private void RewriteRrax(string flags)
        {
            var src = RewriteOp(instr.Operands[0]);
            var dst = RewriteDst(instr.Operands[0], src, (a, b) => m.Sar(a, Repeat()));
            EmitCc(dst, flags);
        }

        private void RewriteRrc(string flags)
        {
            var src = RewriteOp(instr.Operands[0]);
            var dst = RewriteDst(
                instr.Operands[0],
                src, 
                (a, b) => host.PseudoProcedure(
                    PseudoProcedure.RorC, 
                    a.DataType, 
                    a, 
                    m.Byte(1),
                    binder.EnsureFlagGroup(this.arch.GetFlagGroup(Registers.sr, (uint) FlagM.CF))));
            EmitCc(dst, flags);
        }

        private Expression Repeat()
        {
            if (instr.repeatImm != 0)
            {
                return Constant.Byte((byte)instr.repeatImm);
            }
            else
            {
                return binder.EnsureRegister(instr.repeatReg);
            }
        }

        private void RewriteRrum(string flags)
        {
            var src = RewriteOp(instr.Operands[0]);
            var dst = RewriteDst(instr.Operands[1], src, (a, b) => m.Shr(a, b));
            EmitCc(dst, flags);
        }

        private void RewriteSwpb()
        {
            var src = RewriteOp(instr.Operands[0]);
            var dst = RewriteDst(instr.Operands[0],
                src,
                (a, b) => host.PseudoProcedure(
                    "__swpb",
                    PrimitiveType.Word16,
                    b));
        }

        private void RewriteSxt(string flags)
        {
            var src = RewriteOp(instr.Operands[0]);
            var tmp = binder.CreateTemporary(PrimitiveType.Byte);
            m.Assign(tmp, m.Slice(PrimitiveType.Byte, src, 0));
            var dst = RewriteDst(instr.Operands[0], tmp, (a, b) => m.Cast(PrimitiveType.Int16, b));
            EmitCc(dst, flags);
        }

        private void Invalid()
        {
            m.Invalid();
            rtlc = InstrClass.Invalid;
        }

        private static HashSet<Mnemonics> seen = new HashSet<Mnemonics>();

        [Conditional("DEBUG")]
        private void EmitUnitTest()
        {
            if (seen.Contains(instr.opcode))
                return;
            seen.Add(instr.opcode);

            var r2 = rdr.Clone();
            r2.Offset -= dasm.Current.Length;
            var bytes = r2.ReadBytes(dasm.Current.Length);
            Console.WriteLine("        [Test]");
            Console.WriteLine("        public void Msp430Rw_" + instr.opcode + "()");
            Console.WriteLine("        {");
            Console.Write("            BuildTest(");
            Console.Write(string.Join(
                ", ",
                bytes.Select(b => string.Format("0x{0:X2}", (int)b))));
            Console.WriteLine(");\t// " + dasm.Current.ToString());
            Console.WriteLine("            AssertCode(");
            Console.WriteLine("                \"0|L--|0100(2): 1 instructions\",");
            Console.WriteLine("                \"1|L--|@@@\");");
            Console.WriteLine("        }");
            Console.WriteLine("");
        }
    }
}<|MERGE_RESOLUTION|>--- conflicted
+++ resolved
@@ -236,15 +236,9 @@
 
         private void RewriteAdcSbc(Func<Expression, Expression, Expression> fn)
         {
-<<<<<<< HEAD
             var c = binder.EnsureFlagGroup(this.arch.GetFlagGroup(Registers.sr, (uint)FlagM.CF));
-            var src = RewriteOp(instr.op1);
-            var dst = RewriteDst(instr.op2, src, (a, b) => fn(fn(a, b), c));
-=======
-            var c = binder.EnsureFlagGroup(this.arch.GetFlagGroup((uint)FlagM.CF));
             var src = RewriteOp(instr.Operands[0]);
             var dst = RewriteDst(instr.Operands[1], src, (a, b) => fn(fn(a, b), c));
->>>>>>> 7a112bda
             EmitCc(dst, "V-----NZC");
         }
 
@@ -268,21 +262,12 @@
 
         private void RewriteBit()
         {
-<<<<<<< HEAD
-            var left = RewriteOp(instr.op2);
-            var right = RewriteOp(instr.op1);
-            var tmp = binder.CreateTemporary(instr.op1.Width);
+            var left = RewriteOp(instr.Operands[1]);
+            var right = RewriteOp(instr.Operands[0]);
+            var tmp = binder.CreateTemporary(instr.Operands[0].Width);
             var grf = binder.EnsureFlagGroup(arch.GetFlagGroup(Registers.sr, (uint)(FlagM.NF | FlagM.ZF)));
             var c = binder.EnsureFlagGroup(arch.GetFlagGroup(Registers.sr, (uint)FlagM.CF));
             var v = binder.EnsureFlagGroup(arch.GetFlagGroup(Registers.sr, (uint)FlagM.VF));
-=======
-            var left = RewriteOp(instr.Operands[1]);
-            var right = RewriteOp(instr.Operands[0]);
-            var tmp = binder.CreateTemporary(instr.Operands[0].Width);
-            var grf = binder.EnsureFlagGroup(arch.GetFlagGroup((uint)(FlagM.NF | FlagM.ZF)));
-            var c = binder.EnsureFlagGroup(arch.GetFlagGroup((uint)FlagM.CF));
-            var v = binder.EnsureFlagGroup(arch.GetFlagGroup((uint)FlagM.VF));
->>>>>>> 7a112bda
             m.Assign(tmp, m.And(left, right));
             m.Assign(grf, m.Cond(tmp));
             m.Assign(c, m.Test(ConditionCode.NE, tmp));
@@ -298,13 +283,8 @@
         private void RewriteBranch(ConditionCode cc, FlagM flags)
         {
             rtlc = InstrClass.ConditionalTransfer;
-<<<<<<< HEAD
             var grf = binder.EnsureFlagGroup(arch.GetFlagGroup(Registers.sr, (uint)flags));
-            m.Branch(m.Test(cc, grf), ((AddressOperand)instr.op1).Address, InstrClass.ConditionalTransfer);
-=======
-            var grf = binder.EnsureFlagGroup(arch.GetFlagGroup((uint)flags));
             m.Branch(m.Test(cc, grf), ((AddressOperand)instr.Operands[0]).Address, InstrClass.ConditionalTransfer);
->>>>>>> 7a112bda
         }
 
         private void RewriteCall()
