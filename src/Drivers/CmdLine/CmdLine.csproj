--- conflicted
+++ resolved
@@ -86,6 +86,7 @@
     <ProjectReference Include="..\..\ImageLoaders\Nro\Nro.csproj" />
     <ProjectReference Include="..\..\ImageLoaders\OdbgScript\OdbgScript.csproj" />
     <ProjectReference Include="..\..\ImageLoaders\Omf\Omf.csproj" />
+    <ProjectReference Include="..\..\ImageLoaders\Pef\Pef.csproj" />
     <ProjectReference Include="..\..\ImageLoaders\Srec\Srec.csproj" />
     <ProjectReference Include="..\..\ImageLoaders\TypeLib\TypeLib.csproj" />
     <ProjectReference Include="..\..\ImageLoaders\VmsExe\VmsExe.csproj" />
@@ -103,344 +104,7 @@
   </ItemGroup>
 
   <ItemGroup>
-<<<<<<< HEAD
     <PackageReference Include="K4os.Compression.LZ4" Version="1.2.6" />
-=======
-    <ProjectReference Include="..\..\Arch\Alpha\Alpha.csproj">
-      <Project>{c4c56725-bfd0-405a-802c-2c66fcd0ef06}</Project>
-      <Name>Alpha</Name>
-    </ProjectReference>
-    <ProjectReference Include="..\..\Arch\Arc\Arc.csproj">
-      <Project>{f9c628df-eb23-46d7-9580-3a2b749e8bda}</Project>
-      <Name>Arc</Name>
-    </ProjectReference>
-    <ProjectReference Include="..\..\Arch\Arm\Arm.csproj">
-      <Project>{32f09304-51be-4797-a86a-c0befed2422b}</Project>
-      <Name>Arm</Name>
-    </ProjectReference>
-    <ProjectReference Include="..\..\Arch\Avr\Avr.csproj">
-      <Project>{5e75d702-3032-41fe-8d09-86428555a8ed}</Project>
-      <Name>Avr</Name>
-    </ProjectReference>
-    <ProjectReference Include="..\..\Arch\Blackfin\Blackfin.csproj">
-      <Project>{0bccefdd-63a8-47f2-9a39-8ce7b5f9cfab}</Project>
-      <Name>Blackfin</Name>
-    </ProjectReference>
-    <ProjectReference Include="..\..\Arch\Cil\Cil.csproj">
-      <Project>{f6f2225d-b778-4fd2-9ba9-a8e2b58acccc}</Project>
-      <Name>Cil</Name>
-    </ProjectReference>
-    <ProjectReference Include="..\..\Arch\Cray\Cray.csproj">
-      <Project>{47b16677-2bfc-4a5c-a830-e1683c574aec}</Project>
-      <Name>Cray</Name>
-    </ProjectReference>
-    <ProjectReference Include="..\..\Arch\H8\H8.csproj">
-      <Project>{ba8b271c-4a48-4e32-b55b-26b54297833f}</Project>
-      <Name>H8</Name>
-    </ProjectReference>
-    <ProjectReference Include="..\..\Arch\i8051\i8051.csproj">
-      <Project>{ab5ddeb2-87c0-42c7-8cd3-72cb2b1282fb}</Project>
-      <Name>i8051</Name>
-    </ProjectReference>
-    <ProjectReference Include="..\..\Arch\LatticeMico\LatticeMico.csproj">
-      <Project>{75d6bc51-64d8-4f1c-bffd-ee2debfd83ba}</Project>
-      <Name>LatticeMico</Name>
-    </ProjectReference>
-    <ProjectReference Include="..\..\Arch\M6800\M6800.csproj">
-      <Project>{54944b1e-7c12-4fb1-a208-996ad6d04b80}</Project>
-      <Name>M6800</Name>
-    </ProjectReference>
-    <ProjectReference Include="..\..\Arch\M68k\M68k.csproj">
-      <Project>{38a94634-b2b2-4a89-af02-2a2898b93343}</Project>
-      <Name>M68k</Name>
-    </ProjectReference>
-    <ProjectReference Include="..\..\Arch\MicroBlaze\MicroBlaze.csproj">
-      <Project>{9e952b82-a52f-4221-bc4a-dd9d8b9f7854}</Project>
-      <Name>MicroBlaze</Name>
-    </ProjectReference>
-    <ProjectReference Include="..\..\Arch\Microchip\MicrochipPIC.csproj">
-      <Project>{a959c1a2-a622-4600-81ad-29e08545b2f7}</Project>
-      <Name>MicrochipPIC</Name>
-    </ProjectReference>
-    <ProjectReference Include="..\..\Arch\Mips\Mips.csproj">
-      <Project>{4dec7ada-e512-43c5-8312-ca076818c2a9}</Project>
-      <Name>Mips</Name>
-    </ProjectReference>
-    <ProjectReference Include="..\..\Arch\Mos6502\Mos6502.csproj">
-      <Project>{dc11ed7f-97f6-4488-86b4-eec67dd1f511}</Project>
-      <Name>Mos6502</Name>
-    </ProjectReference>
-    <ProjectReference Include="..\..\Arch\MSP430\MSP430.csproj">
-      <Project>{ff9e9894-f7e2-464d-b288-4157b864d053}</Project>
-      <Name>MSP430</Name>
-    </ProjectReference>
-    <ProjectReference Include="..\..\Arch\OpenRISC\OpenRISC.csproj">
-      <Project>{a2d0eb22-6807-4c6f-9974-3b9721980f06}</Project>
-      <Name>OpenRISC</Name>
-    </ProjectReference>
-    <ProjectReference Include="..\..\Arch\PaRisc\PaRisc.csproj">
-      <Project>{c57b1ad7-336a-4ce6-8a8c-836760029ebb}</Project>
-      <Name>PaRisc</Name>
-    </ProjectReference>
-    <ProjectReference Include="..\..\Arch\Pdp11\Pdp11.csproj">
-      <Project>{cd10a2c6-246c-4cbb-8e92-86579714795a}</Project>
-      <Name>Pdp11</Name>
-    </ProjectReference>
-    <ProjectReference Include="..\..\Arch\PowerPC\PowerPC.csproj">
-      <Project>{b7dc39dd-6693-4f71-ae7f-007c5c62cbaa}</Project>
-      <Name>PowerPC</Name>
-    </ProjectReference>
-    <ProjectReference Include="..\..\Arch\RiscV\RiscV.csproj">
-      <Project>{e0697f4c-5f5e-4037-9f0e-7a9064a55b4d}</Project>
-      <Name>RiscV</Name>
-    </ProjectReference>
-    <ProjectReference Include="..\..\Arch\Rl78\Rl78.csproj">
-      <Project>{54029784-c8a6-43f5-9d00-62ec8da04fa1}</Project>
-      <Name>Rl78</Name>
-    </ProjectReference>
-    <ProjectReference Include="..\..\Arch\Sparc\Sparc.csproj">
-      <Project>{454d9734-edf3-4646-8c7f-8449c68eb826}</Project>
-      <Name>Sparc</Name>
-    </ProjectReference>
-    <ProjectReference Include="..\..\Arch\SuperH\SuperH.csproj">
-      <Project>{fc3aa408-b2b1-4b40-b29d-9ebb46aa8b33}</Project>
-      <Name>SuperH</Name>
-    </ProjectReference>
-    <ProjectReference Include="..\..\Arch\Tlcs\Tlcs.csproj">
-      <Project>{b15c2937-0fb8-4f3b-8b84-bee861dc841b}</Project>
-      <Name>Tlcs</Name>
-    </ProjectReference>
-    <ProjectReference Include="..\..\Arch\Tms7000\Tms7000.csproj">
-      <Project>{e453ff63-48cf-4c94-aced-d8f836ebe884}</Project>
-      <Name>Tms7000</Name>
-    </ProjectReference>
-    <ProjectReference Include="..\..\Arch\Vax\Vax.csproj">
-      <Project>{82777964-b370-431a-ac97-733c594c02b5}</Project>
-      <Name>Vax</Name>
-    </ProjectReference>
-    <ProjectReference Include="..\..\Arch\WE32100\WE32100.csproj">
-      <Project>{a3d277db-5f5d-41f7-80f1-1c84a5026b90}</Project>
-      <Name>WE32100</Name>
-    </ProjectReference>
-    <ProjectReference Include="..\..\Arch\X86\X86.csproj">
-      <Project>{0942acb2-eba0-4e2b-b363-205df72a77b2}</Project>
-      <Name>X86</Name>
-    </ProjectReference>
-    <ProjectReference Include="..\..\Arch\Xtensa\Xtensa.csproj">
-      <Project>{bc7d4ad1-795f-4aec-823c-813e65c5557a}</Project>
-      <Name>Xtensa</Name>
-    </ProjectReference>
-    <ProjectReference Include="..\..\Arch\Z80\Z80.csproj">
-      <Project>{66a00ab2-6964-4815-9140-f28fee48e6d6}</Project>
-      <Name>Z80</Name>
-    </ProjectReference>
-    <ProjectReference Include="..\..\Arch\zSeries\zSeries.csproj">
-      <Project>{33ce0d6a-8762-4505-975f-ee61c355fd04}</Project>
-      <Name>zSeries</Name>
-    </ProjectReference>
-    <ProjectReference Include="..\..\Core\Core.csproj">
-      <Project>{5C315C78-1F97-4B16-81AA-917284969DFE}</Project>
-      <Name>Core</Name>
-    </ProjectReference>
-    <ProjectReference Include="..\..\Decompiler\Decompiler.csproj">
-      <Project>{5E21C722-F9C6-4192-95EC-89FCEF2ACDB7}</Project>
-      <Name>Decompiler</Name>
-    </ProjectReference>
-    <ProjectReference Include="..\..\Environments\AmigaOS\AmigaOS.csproj">
-      <Project>{0b2dcd75-44ff-4af6-aa08-aaf4ea30c402}</Project>
-      <Name>AmigaOS</Name>
-    </ProjectReference>
-    <ProjectReference Include="..\..\Environments\AtariTOS\AtariTOS.csproj">
-      <Project>{73e8b629-f836-4ca6-b003-dae0809b8a7a}</Project>
-      <Name>AtariTOS</Name>
-    </ProjectReference>
-    <ProjectReference Include="..\..\Environments\C64\C64.csproj">
-      <Project>{fdfe3507-e8ce-4930-b9b5-8fb647cfc6dc}</Project>
-      <Name>C64</Name>
-    </ProjectReference>
-    <ProjectReference Include="..\..\Environments\Cpm\Cpm.csproj">
-      <Project>{a1376626-5207-41a9-a77b-11ddb9f534d1}</Project>
-      <Name>Cpm</Name>
-    </ProjectReference>
-    <ProjectReference Include="..\..\Environments\Dreamcast\Dreamcast.csproj">
-      <Project>{908b208a-becc-42ad-8253-a167ec40b20b}</Project>
-      <Name>Dreamcast</Name>
-    </ProjectReference>
-    <ProjectReference Include="..\..\Environments\Hpux\Hpux.csproj">
-      <Project>{3488c24e-187c-4477-a310-d2292892d257}</Project>
-      <Name>Hpux</Name>
-    </ProjectReference>
-    <ProjectReference Include="..\..\Environments\MacOS\MacOS.csproj">
-      <Project>{d0d1798c-08f7-4de6-94e9-cc382e1fbec8}</Project>
-      <Name>MacOS</Name>
-    </ProjectReference>
-    <ProjectReference Include="..\..\Environments\Msdos\Msdos.csproj">
-      <Project>{a943cf9b-7fcd-413a-b6d9-a199a69af217}</Project>
-      <Name>Msdos</Name>
-    </ProjectReference>
-    <ProjectReference Include="..\..\Environments\NeoGeo\NeoGeo.csproj">
-      <Project>{1e57924e-b623-4894-8e3a-87e3e99e2303}</Project>
-      <Name>NeoGeo</Name>
-    </ProjectReference>
-    <ProjectReference Include="..\..\Environments\OS2\OS2.csproj">
-      <Project>{6369aaec-5946-412b-929b-024c4fb1cfd6}</Project>
-      <Name>OS2</Name>
-    </ProjectReference>
-    <ProjectReference Include="..\..\Environments\Ps3\Ps3.csproj">
-      <Project>{1a60f017-4e4c-48f8-bb97-47d52186c7fd}</Project>
-      <Name>Ps3</Name>
-    </ProjectReference>
-    <ProjectReference Include="..\..\Environments\RiscOS\RiscOS.csproj">
-      <Project>{1976b356-7c5e-411a-a409-d3eb349e44fa}</Project>
-      <Name>RiscOS</Name>
-    </ProjectReference>
-    <ProjectReference Include="..\..\Environments\RT11\RT11.csproj">
-      <Project>{697accc1-ba7b-4b34-bca3-f82113843f40}</Project>
-      <Name>RT11</Name>
-    </ProjectReference>
-    <ProjectReference Include="..\..\Environments\SegaGenesis\SegaGenesis.csproj">
-      <Project>{46d47ac5-dec2-44e6-942a-f1d9b77bb514}</Project>
-      <Name>SegaGenesis</Name>
-    </ProjectReference>
-    <ProjectReference Include="..\..\Environments\Switch\Switch.csproj">
-      <Project>{c1bae231-5a72-40d2-8b75-328849d58c0f}</Project>
-      <Name>Switch</Name>
-    </ProjectReference>
-    <ProjectReference Include="..\..\Environments\SysV\SysV.csproj">
-      <Project>{5307665e-072f-4398-872d-6550be6fc1eb}</Project>
-      <Name>SysV</Name>
-    </ProjectReference>
-    <ProjectReference Include="..\..\Environments\Trs80\Trs80.csproj">
-      <Project>{8c072c7a-9771-42d5-bf07-e79850cfcc90}</Project>
-      <Name>Trs80</Name>
-    </ProjectReference>
-    <ProjectReference Include="..\..\Environments\Wii\Wii.csproj">
-      <Project>{958a95bd-260b-4d90-a7a3-0f514d117298}</Project>
-      <Name>Wii</Name>
-    </ProjectReference>
-    <ProjectReference Include="..\..\Environments\Windows\Windows.csproj">
-      <Project>{4a298321-9855-43de-aa9c-79e4efa0ae56}</Project>
-      <Name>Windows</Name>
-    </ProjectReference>
-    <ProjectReference Include="..\..\Environments\Xbox\Xbox.csproj">
-      <Project>{e45b5b79-17ed-4b74-a68b-ce9119c51677}</Project>
-      <Name>Xbox</Name>
-    </ProjectReference>
-    <ProjectReference Include="..\..\Environments\ZX81\ZX81.csproj">
-      <Project>{2b4e0f2e-b458-4bc2-96ac-6a4d9324f974}</Project>
-      <Name>ZX81</Name>
-    </ProjectReference>
-    <ProjectReference Include="..\..\Gui\Gui.csproj">
-      <Project>{1ca14c64-92e8-452e-a380-637f3dbb4d28}</Project>
-      <Name>Gui</Name>
-    </ProjectReference>
-    <ProjectReference Include="..\..\ImageLoaders\BinHex\BinHex.csproj">
-      <Project>{3f73b4eb-4ee6-45df-aa07-06ecdefa5bd9}</Project>
-      <Name>BinHex</Name>
-    </ProjectReference>
-    <ProjectReference Include="..\..\ImageLoaders\Coff\Coff.csproj">
-      <Project>{02595a47-2592-441d-b44d-8ea8c19ee5e2}</Project>
-      <Name>Coff</Name>
-    </ProjectReference>
-    <ProjectReference Include="..\..\ImageLoaders\Dol\Dol.csproj">
-      <Project>{5b6da2ca-5ca1-4a84-8084-9d6780f64bcf}</Project>
-      <Name>Dol</Name>
-    </ProjectReference>
-    <ProjectReference Include="..\..\ImageLoaders\Elf\Elf.csproj">
-      <Project>{33dcec6d-66f2-4ab7-9dd9-293dbb5414b1}</Project>
-      <Name>Elf</Name>
-    </ProjectReference>
-    <ProjectReference Include="..\..\ImageLoaders\HpSom\HpSom.csproj">
-      <Project>{6faa0b0c-f6c2-4091-9cc8-1dc2cf708bc2}</Project>
-      <Name>HpSom</Name>
-    </ProjectReference>
-    <ProjectReference Include="..\..\ImageLoaders\Hunk\Hunk.csproj">
-      <Project>{f1b0c3c9-1c64-4744-9217-c25fbc5d0dcc}</Project>
-      <Name>Hunk</Name>
-    </ProjectReference>
-    <ProjectReference Include="..\..\ImageLoaders\IntelHex\IntelHex.csproj">
-      <Project>{72641087-68d2-41e7-9b29-bc9d4213940a}</Project>
-      <Name>IntelHex</Name>
-    </ProjectReference>
-    <ProjectReference Include="..\..\ImageLoaders\Llvm\LLVM.csproj">
-      <Project>{9292f9e7-2ce7-470d-b5f0-72d775720bc0}</Project>
-      <Name>LLVM</Name>
-    </ProjectReference>
-    <ProjectReference Include="..\..\ImageLoaders\MachO\MachO.csproj">
-      <Project>{db44d301-72ea-4f9b-8327-be8ebc5b1bc8}</Project>
-      <Name>MachO</Name>
-    </ProjectReference>
-    <ProjectReference Include="..\..\ImageLoaders\MzExe\MzExe.csproj">
-      <Project>{0a1b3397-06e3-4c23-a667-fccc19dc7d12}</Project>
-      <Name>MzExe</Name>
-    </ProjectReference>
-    <ProjectReference Include="..\..\ImageLoaders\Nro\Nro.csproj">
-      <Project>{0ab0aab7-292e-4827-a480-a32561b07fd7}</Project>
-      <Name>Nro</Name>
-    </ProjectReference>
-    <ProjectReference Include="..\..\ImageLoaders\OdbgScript\OdbgScript.csproj">
-      <Project>{2882376f-663a-4fc8-842c-b0300a6829e8}</Project>
-      <Name>OdbgScript</Name>
-    </ProjectReference>
-    <ProjectReference Include="..\..\ImageLoaders\Omf\Omf.csproj">
-      <Project>{0e00ed86-372c-4497-85bb-428bdd1c5ccf}</Project>
-      <Name>Omf</Name>
-    </ProjectReference>
-    <ProjectReference Include="..\..\ImageLoaders\Pef\Pef.csproj">
-      <Project>{dc73a1d4-b90a-46ad-8b70-e1712c7ce8a3}</Project>
-      <Name>Pef</Name>
-    </ProjectReference>
-    <ProjectReference Include="..\..\ImageLoaders\Srec\Srec.csproj">
-      <Project>{6feaf3bb-48d3-4301-9ce5-a1a274db97f5}</Project>
-      <Name>Srec</Name>
-    </ProjectReference>
-    <ProjectReference Include="..\..\ImageLoaders\TypeLib\TypeLib.csproj">
-      <Project>{a4def935-217c-4107-998c-c7845893cfa0}</Project>
-      <Name>TypeLib</Name>
-    </ProjectReference>
-    <ProjectReference Include="..\..\ImageLoaders\VmsExe\VmsExe.csproj">
-      <Project>{4059bebf-7b5c-4701-ac98-ade2515d8823}</Project>
-      <Name>VmsExe</Name>
-    </ProjectReference>
-    <ProjectReference Include="..\..\ImageLoaders\Xbe\Xbe.csproj">
-      <Project>{4078724e-b5d2-494b-b56a-b8693db2d5ff}</Project>
-      <Name>Xbe</Name>
-    </ProjectReference>
-    <ProjectReference Include="..\..\ImageLoaders\XexLoader\Xex.csproj">
-      <Project>{e6d43750-9abc-407d-b247-c91593c77062}</Project>
-      <Name>Xex</Name>
-    </ProjectReference>
-    <ProjectReference Include="..\..\ImageLoaders\WebAssembly\WebAssembly.csproj">
-      <Project>{5b8c1889-5de4-43c0-9bd6-34ddcf0e2136}</Project>
-      <Name>WebAssembly</Name>
-    </ProjectReference>
-    <ProjectReference Include="..\..\Libraries\Libc\Libc.csproj">
-      <Project>{fdaf4ca9-085c-473e-bcb5-0d2a4354a949}</Project>
-      <Name>Libc</Name>
-    </ProjectReference>
-    <ProjectReference Include="..\..\Libraries\Python\Python.csproj">
-      <Project>{c278ca2f-7d7c-47c3-b560-7bc63e1fad96}</Project>
-      <Name>Python</Name>
-    </ProjectReference>
-    <ProjectReference Include="..\..\Libraries\Microchip\Utils\Microchip.Utils.csproj">
-      <Project>{45e095e9-d7c2-40aa-913b-ab77582afbb4}</Project>
-      <Name>Microchip.Utils</Name>
-    </ProjectReference>
-    <ProjectReference Include="..\..\ImageLoaders\Dol\Dol.csproj">
-      <ReferenceOutputAssembly>false</ReferenceOutputAssembly>
-      <Project>{5B6DA2CA-5CA1-4A84-8084-9D6780F64BCF}</Project>
-      <Name>Dol</Name>
-      <Name>Python</Name>
-    </ProjectReference>
-    <ProjectReference Include="..\..\Native\NativeProxy.csproj">
-      <Project>{1dba55a8-6c67-4d16-8137-912b79715973}</Project>
-      <Name>NativeProxy</Name>
-    </ProjectReference>
-    <ProjectReference Include="..\..\Symbols\LGSymLoader\LGSymLoader.csproj">
-      <Project>{9e4b5291-eba1-4127-ac38-e0f822f7e4f1}</Project>
-      <Name>LGSymLoader</Name>
-    </ProjectReference>
->>>>>>> 5bbb5939
   </ItemGroup>
   <Import Project="$(ProjectDir)..\PreBuild.targets" />
   <!-- To modify your build process, add your task inside one of the targets below and uncomment it. 
