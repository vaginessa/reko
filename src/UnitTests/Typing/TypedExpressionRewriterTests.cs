--- conflicted
+++ resolved
@@ -1225,11 +1225,7 @@
         }
 
         [Test]
-<<<<<<< HEAD
-        public void TerTypeRecursion()
-=======
         public void TerArrayAssignment()
->>>>>>> f24fb5b4
         {
             var sExp =
             #region Expected
@@ -1244,17 +1240,10 @@
 	branch rdx == 0<64> l000000000040EC69
 	// succ:  l000000000040EC40 l000000000040EC69
 l000000000040EC40:
-<<<<<<< HEAD
-	word64 rax_22 = 0x2A<64>
-	// succ:  l000000000040EC50
-l000000000040EC50:
-	Mem0[rdi + rbx_18:byte] = SLICE((uint64) Mem0[Mem0[rax_22:word64] + (uint64) ((word32) Mem0[rsi + rbx_18:byte]) * 4<64>:word32], byte, 0)
-=======
 	word64 rax_22 = 0x10000040<64>
 	// succ:  l000000000040EC50
 l000000000040EC50:
 	Mem0[rdi + rbx_18:byte] = (byte) Mem0[Mem0[rax_22:word64] + (uint64) ((word32) Mem0[rsi + rbx_18:byte]) * 4<64>:word32]
->>>>>>> f24fb5b4
 	rbx_18 = rbx_18 - 1<64>
 	branch rbx_18 != 0xFFFFFFFFFFFFFFFF<64> l000000000040EC50
 	// succ:  l000000000040EC69 l000000000040EC50
@@ -1274,17 +1263,10 @@
 	branch rdx == 0<64> l000000000040EC69
 	// succ:  l000000000040EC40 l000000000040EC69
 l000000000040EC40:
-<<<<<<< HEAD
-	word32 (** rax_22)[] = (word32 (**)[]) 0x2A<64>
-	// succ:  l000000000040EC50
-l000000000040EC50:
-	rdi[rbx_18] = (byte) (uint64) *((char *) *rax_22 + (uint64) ((word32) (rsi + rbx_18)) * 4<64>)
-=======
 	word32 (** rax_22)[] = (word32 (**)[]) 0x10000040<64>
 	// succ:  l000000000040EC50
 l000000000040EC50:
 	rdi[rbx_18] = (byte) *((char *) *rax_22 + (uint64) ((word32) (rsi + rbx_18)) * 4<64>)
->>>>>>> f24fb5b4
 	rbx_18 = rbx_18 - 1<64>
 	branch rbx_18 != 0xFFFFFFFFFFFFFFFF<64> l000000000040EC50
 	// succ:  l000000000040EC69 l000000000040EC50
@@ -1310,17 +1292,10 @@
                 m.BranchIf(m.Eq(rdx, Constant.Create(PrimitiveType.Create(Domain.Integer | Domain.Real | Domain.Pointer, 64), 0x0)), "l000000000040EC69");
 
                 m.Label("l000000000040EC40");
-<<<<<<< HEAD
-                m.Declare(rax_22, m.Word64(42));
-
-                m.Label("l000000000040EC50");
-                m.MStore(m.IAdd(rdi, rbx_18), m.Slice(PrimitiveType.Byte, m.Cast(PrimitiveType.Create(Domain.UnsignedInt, 64), m.Mem(PrimitiveType.Word32, m.IAdd(m.Mem(PrimitiveType.Create(Domain.Integer | Domain.Real | Domain.Pointer, 64), rax_22), m.IMul(m.Cast(PrimitiveType.Create(Domain.UnsignedInt, 64), m.Cast(PrimitiveType.Word32, m.Mem(PrimitiveType.Byte, m.IAdd(rsi, rbx_18)))), Constant.Create(PrimitiveType.Create(Domain.Integer | Domain.Real | Domain.Pointer, 64), 0x4))))), 0));
-=======
                 m.Declare(rax_22, m.Word64(0x10000040));
 
                 m.Label("l000000000040EC50");
                 m.MStore(m.IAdd(rdi, rbx_18), m.Cast(PrimitiveType.Byte, m.Mem(PrimitiveType.Word32, m.IAdd(m.Mem(PrimitiveType.Create(Domain.Integer | Domain.Real | Domain.Pointer, 64), rax_22), m.IMul(m.Cast(PrimitiveType.Create(Domain.UnsignedInt, 64), m.Cast(PrimitiveType.Word32, m.Mem(PrimitiveType.Byte, m.IAdd(rsi, rbx_18)))), Constant.Create(PrimitiveType.Create(Domain.Integer | Domain.Real | Domain.Pointer, 64), 0x4))))));
->>>>>>> f24fb5b4
                 m.Assign(rbx_18, m.ISub(rbx_18, Constant.Create(PrimitiveType.Create(Domain.Integer | Domain.Real | Domain.Pointer, 64), 0x1)));
                 m.BranchIf(m.Ne(rbx_18, Constant.Create(PrimitiveType.Create(Domain.Integer | Domain.Real | Domain.Pointer, 64), 0xFFFFFFFFFFFFFFFF)), "l000000000040EC50");
 
