--- conflicted
+++ resolved
@@ -10,13 +10,9 @@
 define fn10000008
 fn10000008_entry:
 	esp = fp
+	Top = 0
 	// succ:  l10000008
 l10000008:
-<<<<<<< HEAD
-	esp = fp
-	Top = 0
-=======
->>>>>>> 6409f92e
 	esp = esp - 4
 	Mem0[esp:word32] = 0x00000008
 	eax = malloc(Mem0[esp:size_t])
