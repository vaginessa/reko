// fn0C00_0000
// Return size: 2
// Mem0:Mem
// fp:fp
// sp:sp
// cx:cx
// si:si
// ds:ds
// ax:ax
// Top:Top
// return address size: 2
define fn0C00_0000
fn0C00_0000_entry:
	sp = fp
	// succ:  l0C00_0000
l0C00_0000:
<<<<<<< HEAD
	sp = fp
	Top = 0
=======
>>>>>>> 6409f92e
	cx = 0x0014
	call fn0C00_0008 (retsize: 2;)
	Mem0[ds:si:word16] = ax
	// succ:  l0C00_0006_thunk_fn0C00_0008
l0C00_0006_thunk_fn0C00_0008:
	call fn0C00_0008 (retsize: 0;)
	return
	// succ:  fn0C00_0000_exit
fn0C00_0000_exit:

// fn0C00_0008
// Return size: 2
// Mem0:Mem
// fp:fp
// sp:sp
// si:si
// ss:ss
// di:di
// cx:cx
// SCZO:SCZO
// Z:Z
// ds:ds
// ax:ax
// Top:Top
// return address size: 2
define fn0C00_0008
fn0C00_0008_entry:
	sp = fp
	// succ:  l0C00_0008
l0C00_0008:
<<<<<<< HEAD
	sp = fp
	Top = 0
=======
>>>>>>> 6409f92e
	sp = sp - 2
	Mem0[ss:sp:word16] = si
	sp = sp - 2
	Mem0[ss:sp:word16] = di
	si = 0x0000
	// succ:  l0C00_000D
l0C00_000D:
	SCZO = cond(cx - 0x0000)
	branch Test(EQ,Z) l0C00_001A
	// succ:  l0C00_0012 l0C00_001A
l0C00_0012:
	si = si + Mem0[ds:di:word16]
	SCZO = cond(si)
	di = di + 0x0002
	SCZO = cond(di)
	goto l0C00_000D
	// succ:  l0C00_000D
l0C00_001A:
	ax = si
	di = Mem0[ss:sp:word16]
	sp = sp + 2
	si = Mem0[ss:sp:word16]
	sp = sp + 2
	return
	// succ:  fn0C00_0008_exit
fn0C00_0008_exit:
<|MERGE_RESOLUTION|>--- conflicted
+++ resolved
@@ -12,13 +12,9 @@
 define fn0C00_0000
 fn0C00_0000_entry:
 	sp = fp
+	Top = 0
 	// succ:  l0C00_0000
 l0C00_0000:
-<<<<<<< HEAD
-	sp = fp
-	Top = 0
-=======
->>>>>>> 6409f92e
 	cx = 0x0014
 	call fn0C00_0008 (retsize: 2;)
 	Mem0[ds:si:word16] = ax
@@ -47,13 +43,9 @@
 define fn0C00_0008
 fn0C00_0008_entry:
 	sp = fp
+	Top = 0
 	// succ:  l0C00_0008
 l0C00_0008:
-<<<<<<< HEAD
-	sp = fp
-	Top = 0
-=======
->>>>>>> 6409f92e
 	sp = sp - 2
 	Mem0[ss:sp:word16] = si
 	sp = sp - 2
