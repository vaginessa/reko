// fn0C00_0000
// Return size: 2
// Mem0:Mem
// fp:fp
// sp:sp
// eax:eax
// ds:ds
// edx:edx
// SCZO:SCZO
// v7:v7
// C:C
// Top:Top
// return address size: 2
define fn0C00_0000
fn0C00_0000_entry:
	sp = fp
	// succ:  l0C00_0000
l0C00_0000:
<<<<<<< HEAD
	sp = fp
	Top = 0
=======
>>>>>>> 6409f92e
	eax = Mem0[ds:0x0100:word32]
	edx = Mem0[ds:0x0104:word32]
	eax = __shld(eax, edx, 0x04)
	edx = edx >>u 0x00000004
	SCZO = cond(edx)
	Mem0[ds:0x0108:word32] = eax
	Mem0[ds:0x010C:word32] = edx
	eax = Mem0[ds:0x0100:word32]
	edx = Mem0[ds:0x0104:word32]
	eax = eax << 0x00000001
	SCZO = cond(eax)
	v7 = (edx & 0x00000001 << 0x20 - 0x01) != 0x00000000
	edx = __rcl(edx, 0x01, C)
	C = v7
	return
	// succ:  fn0C00_0000_exit
fn0C00_0000_exit:
<|MERGE_RESOLUTION|>--- conflicted
+++ resolved
@@ -14,13 +14,9 @@
 define fn0C00_0000
 fn0C00_0000_entry:
 	sp = fp
+	Top = 0
 	// succ:  l0C00_0000
 l0C00_0000:
-<<<<<<< HEAD
-	sp = fp
-	Top = 0
-=======
->>>>>>> 6409f92e
 	eax = Mem0[ds:0x0100:word32]
 	edx = Mem0[ds:0x0104:word32]
 	eax = __shld(eax, edx, 0x04)
